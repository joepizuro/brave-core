--- conflicted
+++ resolved
@@ -1,86 +1,75 @@
-/* Copyright (c) 2020 The Brave Authors. All rights reserved.
- * This Source Code Form is subject to the terms of the Mozilla Public
- * License, v. 2.0. If a copy of the MPL was not distributed with this file,
- * You can obtain one at http://mozilla.org/MPL/2.0/. */
-
-#include "bat/ads/internal/ad_targeting/resources/contextual/text_classification/text_classification_resource.h"
-
-#include "base/json/json_reader.h"
-#include "bat/ads/internal/ad_targeting/data_types/contextual/text_classification/text_classification_language_codes.h"
-#include "bat/ads/internal/ads_client_helper.h"
-#include "bat/ads/internal/logging.h"
-#include "bat/ads/result.h"
-<<<<<<< HEAD
-=======
-#include "bat/usermodel/user_model.h"
->>>>>>> d681adaa
-#include "brave/components/l10n/common/locale_util.h"
-
-namespace ads {
-namespace ad_targeting {
-namespace resource {
-
-TextClassification::TextClassification() {
-  text_processing_pipeline_.reset(
-      ml::pipeline::TextProcessing::CreateInstance());
-}
-
-TextClassification::~TextClassification() = default;
-
-bool TextClassification::IsInitialized() const {
-  return text_processing_pipeline_ &&
-         text_processing_pipeline_->IsInitialized();
-}
-
-void TextClassification::LoadForLocale(const std::string& locale) {
-  const std::string language_code = brave_l10n::GetLanguageCode(locale);
-
-  const auto iter = kTextClassificationLanguageCodes.find(language_code);
-  if (iter == kTextClassificationLanguageCodes.end()) {
-    BLOG(1, locale << " locale does not support text classification");
-    text_processing_pipeline_.reset(
-        ml::pipeline::TextProcessing::CreateInstance());
-    return;
-  }
-
-  LoadForId(iter->second);
-}
-
-<<<<<<< HEAD
-void TextClassification::LoadForId(
-    const std::string& id) {
-  AdsClientHelper::Get()->LoadUserModelForId(id, [=](const Result result,
-                                                     const std::string& json) {
-    text_processing_pipeline_.reset(
-        ml::pipeline::TextProcessing::CreateInstance());
-=======
-void TextClassification::LoadForId(const std::string& id) {
-  AdsClientHelper::Get()->LoadUserModelForId(id, [=](const Result result,
-                                                     const std::string& json) {
-    user_model_.reset(usermodel::UserModel::CreateInstance());
->>>>>>> d681adaa
-
-    if (result != SUCCESS) {
-      BLOG(1, "Failed to load " << id << " text classification resource");
-      return;
-    }
-
-    BLOG(1, "Successfully loaded " << id << " text classification resource");
-
-    if (!text_processing_pipeline_->FromJson(json)) {
-      BLOG(1, "Failed to initialize " << id << " text classification resource");
-      return;
-    }
-
-    BLOG(1,
-         "Successfully initialized " << id << " text classification resource");
-  });
-}
-
-ml::pipeline::TextProcessing* TextClassification::get() const {
-  return text_processing_pipeline_.get();
-}
-
-}  // namespace resource
-}  // namespace ad_targeting
-}  // namespace ads
+/* Copyright (c) 2020 The Brave Authors. All rights reserved.
+ * This Source Code Form is subject to the terms of the Mozilla Public
+ * License, v. 2.0. If a copy of the MPL was not distributed with this file,
+ * You can obtain one at http://mozilla.org/MPL/2.0/. */
+
+#include "bat/ads/internal/ad_targeting/resources/contextual/text_classification/text_classification_resource.h"
+
+#include "base/json/json_reader.h"
+#include "bat/ads/internal/ad_targeting/data_types/contextual/text_classification/text_classification_language_codes.h"
+#include "bat/ads/internal/ads_client_helper.h"
+#include "bat/ads/internal/logging.h"
+#include "bat/ads/result.h"
+#include "brave/components/l10n/common/locale_util.h"
+
+namespace ads {
+namespace ad_targeting {
+namespace resource {
+
+TextClassification::TextClassification() {
+  text_processing_pipeline_.reset(
+      ml::pipeline::TextProcessing::CreateInstance());
+}
+
+TextClassification::~TextClassification() = default;
+
+bool TextClassification::IsInitialized() const {
+  return text_processing_pipeline_ &&
+         text_processing_pipeline_->IsInitialized();
+}
+
+void TextClassification::LoadForLocale(const std::string& locale) {
+  const std::string language_code = brave_l10n::GetLanguageCode(locale);
+
+  const auto iter = kTextClassificationLanguageCodes.find(language_code);
+  if (iter == kTextClassificationLanguageCodes.end()) {
+    BLOG(1, locale << " locale does not support text classification");
+    text_processing_pipeline_.reset(
+        ml::pipeline::TextProcessing::CreateInstance());
+    return;
+  }
+
+  LoadForId(iter->second);
+}
+
+
+void TextClassification::LoadForId(const std::string& id) {
+  AdsClientHelper::Get()->LoadUserModelForId(id, [=](const Result result,
+                                                     const std::string& json) {
+    text_processing_pipeline_.reset(
+        ml::pipeline::TextProcessing::CreateInstance());
+
+    if (result != SUCCESS) {
+      BLOG(1, "Failed to load " << id << " text classification resource");
+      return;
+    }
+
+    BLOG(1, "Successfully loaded " << id << " text classification resource");
+
+    if (!text_processing_pipeline_->FromJson(json)) {
+      BLOG(1, "Failed to initialize " << id << " text classification resource");
+      return;
+    }
+
+    BLOG(1,
+         "Successfully initialized " << id << " text classification resource");
+  });
+}
+
+ml::pipeline::TextProcessing* TextClassification::get() const {
+  return text_processing_pipeline_.get();
+}
+
+}  // namespace resource
+}  // namespace ad_targeting
+}  // namespace ads